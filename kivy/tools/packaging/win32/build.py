--- conflicted
+++ resolved
@@ -136,13 +136,8 @@
         print("*Compressing portable distribution target")
         target = os.path.join(self.dist_dir, self.dist_name + "-w32.zip")
         zip_directory(self.build_dir, target)
-<<<<<<< HEAD
         print("*Writing target:", target)
         print("*Removing build dir")
-        shutil.rmtree(self.build_dir, ignore_errors=True)
-=======
-        print "*Writing target:", target
-        print "*Removing build dir"
         shutil.rmtree(self.build_dir, ignore_errors=True)
 
         print "*Upload to google code"
@@ -160,5 +155,4 @@
               print 'URL: %s' % url
         else:
               print 'An error occurred. Your file was not uploaded.'
-              print 'Google Code upload server said: %s (%s)' % (reason, status)
->>>>>>> 07ad3a48
+              print 'Google Code upload server said: %s (%s)' % (reason, status)