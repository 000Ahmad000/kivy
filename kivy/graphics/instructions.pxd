--- conflicted
+++ resolved
@@ -102,11 +102,7 @@
     cdef int _use_parent_modelview
 
     cdef void set_texture(self, int index, Texture texture)
-<<<<<<< HEAD
-    cdef void set_state(self, str name, value) except *
-=======
     cdef void set_state(self, str name, value, int apply_now=?)
->>>>>>> 07ad3a48
     cdef get_state(self, str name)
     cdef void set_states(self, dict states) except *
     cdef void push_state(self, str name) except *
