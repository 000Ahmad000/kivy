#
# Common definition
#

DEF PI2 = 1.5707963267948966
DEF PI = 3.1415926535897931

cdef extern from *:
    ctypedef char* const_char_ptr "const char*"

cdef double pi = PI
cdef extern from "math.h":
    double cos(double) nogil
    double acos(double) nogil
    double sin(double) nogil
    double sqrt(double) nogil
    double pow(double x, double y) nogil
    double atan2(double y, double x) nogil
    double tan(double) nogil
<<<<<<< HEAD
=======
    double fabs(double) nogil
>>>>>>> 6a33f2d8

cdef extern from "stdlib.h":
    ctypedef unsigned long size_t
    void free(void *ptr) nogil
    void *realloc(void *ptr, size_t size) nogil
    void *malloc(size_t size) nogil
    void *calloc(size_t nmemb, size_t size) nogil

cdef extern from "string.h":
    void *memcpy(void *dest, void *src, size_t n)
    void *memset(void *dest, int c, size_t len)<|MERGE_RESOLUTION|>--- conflicted
+++ resolved
@@ -17,10 +17,7 @@
     double pow(double x, double y) nogil
     double atan2(double y, double x) nogil
     double tan(double) nogil
-<<<<<<< HEAD
-=======
     double fabs(double) nogil
->>>>>>> 6a33f2d8
 
 cdef extern from "stdlib.h":
     ctypedef unsigned long size_t
