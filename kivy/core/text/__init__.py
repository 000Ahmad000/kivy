'''
Text
====

Abstraction of text creation. Depending of the selected backend, the text
rendering can be more or less accurate.

.. versionadded::
    Starting to 1.0.7, the :class:`LabelBase` don't generate any texture is the
    text have a width <= 1.
'''

__all__ = ('LabelBase', 'Label')

import re
import os
from kivy import kivy_data_dir
from kivy.graphics.texture import Texture
from kivy.core import core_select_lib

DEFAULT_FONT = 'Liberation Sans,Bitstream Vera Sans,Free Sans,Arial, Sans'

label_font_cache = {}


class LabelBase(object):
    '''Core text label.
    This is the abstract class used for different backend to render text.

    .. warning::
        The core text label can't be changed at runtime, you must recreate one.

    .. versionadded::
        In 1.0.7, the valign is now respected. This wasn't the case before. You
        might have issue in your application if you never think about that
        before.

    :Parameters:
        `font_size`: int, default to 12
            Font size of the text
        `font_name`: str, default to DEFAULT_FONT
            Font name of the text
        `bold`: bool, default to False
            Activate "bold" text style
        `italic`: bool, default to False
            Activate "italic" text style
        `size`: list, default to (None, None)
            Add constraint to render the text (inside a bounding box)
            If no size is given, the label size will be set to the text size.
        `padding`: int, default to None
            If it's a integer, it will set padding_x and padding_y
        `padding_x`: int, default to 0
            Left/right padding
        `padding_y`: int, default to 0
            Top/bottom padding
        `halign`: str, default to "left"
            Horizontal text alignement inside bounding box
        `valign`: str, default to "bottom"
            Vertical text alignement inside bounding box
        `shorten`: bool, defaults to False
            Indicate whether the label should attempt to shorten its textual
            contents as much as possible if a `size` is given.
            Setting this to True without an appropriately set size will lead
            unexpected results.
    '''

    __slots__ = ('options', 'texture', '_label', 'usersize')

    _cache_glyphs = {}

    def __init__(self, **kwargs):
        kwargs.setdefault('font_size', 12)
        kwargs.setdefault('font_name', DEFAULT_FONT)
        kwargs.setdefault('bold', False)
        kwargs.setdefault('italic', False)
        kwargs.setdefault('size', (None, None))
        kwargs.setdefault('halign', 'left')
        kwargs.setdefault('valign', 'bottom')
        kwargs.setdefault('padding', None)
        kwargs.setdefault('padding_x', None)
        kwargs.setdefault('padding_y', None)
        kwargs.setdefault('shorten', False)

        padding = kwargs.get('padding', None)
        if not kwargs.get('padding_x', None):
            if type(padding) in (tuple, list):
                kwargs['padding_x'] = float(padding[0])
            elif padding is not None:
                kwargs['padding_x'] = float(padding)
            else:
                kwargs['padding_x'] = 0
        if not kwargs.get('padding_y', None):
            if type(padding) in (tuple, list):
                kwargs['padding_y'] = float(padding[1])
            elif padding is not None:
                kwargs['padding_y'] = float(padding)
            else:
                kwargs['padding_y'] = 0

        uw, uh = kwargs['size']
        if uw is not None:
            kwargs['size'] = uw - kwargs['padding_x'] * 2, uh

        super(LabelBase, self).__init__()

        self._text = None
        self._internal_height = 0

        self.usersize = kwargs.get('size')
        self.options = kwargs
        self.texture = None

        if 'font_name' in self.options:
            fontname = self.options['font_name']
            if fontname in label_font_cache:
                if label_font_cache[fontname] is not None:
                    self.options['font_name'] = label_font_cache[fontname]
            else:
                filename = os.path.join(kivy_data_dir, fontname)
                if os.path.exists(filename):
                    label_font_cache[fontname] = filename
                    self.options['font_name'] = filename
                else:
                    label_font_cache[fontname] = None

        self.text = kwargs.get('text', '')

    def get_extents(self, text):
        '''Return a tuple with (width, height) for a text.'''
        return (0, 0)

    def _render_begin(self):
        pass

    def _render_text(self, text, x, y):
        pass

    def _render_end(self):
        pass

    def shorten(self, text):
        # Just a tiny shortcut
        textwidth = lambda txt: self.get_extents(txt)[0]
        mid = len(text)/2
        begin = text[:mid].strip()
        end = text[mid:].strip()
        steps = 1
        middle = '...'
        width = textwidth(begin+end) + textwidth(middle)
        last_width = width
        while width > self.usersize[0]:
            begin = text[:mid - steps].strip()
            end = text[mid + steps:].strip()
            steps += 1
            width = textwidth(begin+end) + textwidth(middle)
            if width == last_width:
                # No more shortening possible. This is the best we can
                # do. :-( -- Prevent infinite while loop.
                break
            last_width = width
        return begin + middle + end

    def render(self, real=False):
        '''Return a tuple(width, height) to create the image
        with the user constraints.

        2 differents methods are used:
          * if user don't set width, splitting line
            and calculate max width + height
          * if user set a width, blit per glyph
        '''

        uw, uh = self.usersize
        w, h = 0, 0
        x, y = 0, 0
        if real:
            self._render_begin()
            halign = self.options['halign']
            valign = self.options['valign']
            if valign == 'bottom':
                y = self.height - self._internal_height
            elif valign == 'middle':
                y = int((self.height - self._internal_height) / 2)
        else:
            self._internal_height = 0

        # no width specified, faster method
        if uw is None:
            for line in self.text.split('\n'):
                lw, lh = self.get_extents(line)
                if real:
                    x = 0
                    if halign == 'center':
                        x = int((self.width - lw) / 2.)
                    elif halign == 'right':
                        x = int(self.width - lw)
                    self._render_text(line, x, y)
                    y += int(lh)
                else:
                    w = max(w, int(lw))
                    self._internal_height += int(lh)
            h = self._internal_height if uh is None else uh

        # constraint
        else:
            # precalculate id/name
            if not self.fontid in self._cache_glyphs:
                self._cache_glyphs[self.fontid] = {}
            cache = self._cache_glyphs[self.fontid]

            if not real:
                # verify that each glyph have size
                glyphs = list(set(self.text)) + ['.']
                for glyph in glyphs:
                    if not glyph in cache:
                        cache[glyph] = self.get_extents(glyph)

            # Shorten the text that we actually display
            text = self.text
            if self.options['shorten'] and self.get_extents(text)[0] > uw:
                text = self.shorten(text)

            # first, split lines
            glyphs = []
            lines = []
            lw = lh = 0
            for word in re.split(r'( |\n)', text):

                # calculate the word width
                ww, wh = 0, 0
                for glyph in word:
                    gw, gh = cache[glyph]
                    ww += gw
                    wh = max(gh, wh)

                # is the word fit on the uw ?
                if ww > uw:
                    lines.append(((ww, wh), word))
                    lw = lh = x = 0
                    continue

                # get the maximum height for this line
                lh = max(wh, lh)

                # is the word fit on the line ?
                if (word == '\n' or x + ww > uw) and lw != 0:
                    # no, push actuals glyph
                    lines.append(((lw, lh), glyphs))
                    glyphs = []

                    # reset size
                    lw = lh = x = 0

                    # new line ? don't render
                    if word == '\n':
                        continue

                # advance the width
                lw += ww
                x += ww
                lh = max(wh, lh)
                glyphs += list(word)

            # got some char left ?
            if lw != 0:
                lines.append(((lw, lh), glyphs))

            if not real:
                self._internal_height = sum([size[1] for size, glyphs in lines])
                h = self._internal_height if uh is None else uh
                w = uw
            else:
                # really render now.
                for size, glyphs in lines:
                    x = 0
                    if halign == 'center':
                        x = int((self.width - size[0]) / 2.)
                    elif halign == 'right':
                        x = int(self.width - size[0])
                    for glyph in glyphs:
                        lw, lh = cache[glyph]
                        if glyph != '\n':
                            self._render_text(glyph, x, y)
                        x += lw
                    y += size[1]

        if not real:
            # was only the first pass
            # return with/height
            w = int(max(w, 1))
            h = int(max(h, 1))
            return w, h

        # get data from provider
        data = self._render_end()
        assert(data)

        # if data width is too tiny, just create texture, don't really render!
        if data.width <= 1:
            if self.texture:
                self.texture = None
            return

        # create texture is necessary
        texture = self.texture
        if texture is None:
<<<<<<< HEAD
            try:
                import android
                colorfmt = 'rgba'
            except ImportError:
                colorfmt = 'luminance_alpha'
            texture = Texture.create(size=self.size, colorfmt=colorfmt)
=======
            if data is None:
                texture = Texture.create(size=self.size,
                                         colorfmt='luminance_alpha')
            else:
                texture = Texture.create_from_data(data)
>>>>>>> 9ca6e317
            texture.flip_vertical()
        elif self.width > texture.width or self.height > texture.height:
            if data is None:
                texture = Texture.create(size=self.size)
            else:
                texture = Texture.create_from_data(data)
            texture.flip_vertical()
        else:
            texture = texture.get_region(
                0, 0, self.width, self.height)

        self.texture = texture

        # update texture
        # If the text is 1px width, usually, the data is black.
        # Don't blit that kind of data, otherwise, you have a little black bar.
        if data is not None and data.width > 1:
            texture.blit_data(data)

    def refresh(self):
        '''Force re-rendering of the text'''
        # first pass, calculating width/height
        sz = self.render()
        self._size = sz
        # second pass, render for real
        self.render(real=True)
        self._size = sz[0] + self.options['padding_x'] * 2, \
                     sz[1] + self.options['padding_y'] * 2

    def _get_text(self):
        return self._text

    def _set_text(self, text):
        if text == self._text:
            return
        # try to automaticly decode unicode
        try:
            self._text = text.decode('utf8')
        except:
            try:
                self._text = str(text)
            except:
                self._text = text
    text = property(_get_text, _set_text, doc='Get/Set the text')
    label = property(_get_text, _set_text, doc='Get/Set the text')

    @property
    def size(self):
        return self._size

    @property
    def width(self):
        return self._size[0]

    @property
    def height(self):
        return self._size[1]

    @property
    def content_width(self):
        '''Return the content width'''
        if self.texture is None:
            return 0
        return self.texture.width + 2 * self.options['padding_x']

    @property
    def content_height(self):
        '''Return the content height'''
        if self.texture is None:
            return 0
        return self.texture.height + 2 * self.options['padding_y']

    @property
    def content_size(self):
        '''Return the content size (width, height)'''
        if self.texture is None:
            return (0, 0)
        return (self.content_width, self.content_height)

    @property
    def fontid(self):
        '''Return an uniq id for all font parameters'''
        return str([self.options[x] for x in (
            'font_size', 'font_name', 'bold', 'italic')])

# Load the appropriate provider
Label = core_select_lib('text', (
    ('pygame', 'text_pygame', 'LabelPygame'),
    ('cairo', 'text_cairo', 'LabelCairo'),
    ('pil', 'text_pil', 'LabelPIL'),
))
<|MERGE_RESOLUTION|>--- conflicted
+++ resolved
@@ -304,20 +304,15 @@
         # create texture is necessary
         texture = self.texture
         if texture is None:
-<<<<<<< HEAD
-            try:
-                import android
-                colorfmt = 'rgba'
-            except ImportError:
-                colorfmt = 'luminance_alpha'
-            texture = Texture.create(size=self.size, colorfmt=colorfmt)
-=======
             if data is None:
-                texture = Texture.create(size=self.size,
-                                         colorfmt='luminance_alpha')
+                try:
+                    import android
+                    colorfmt = 'rgba'
+                except ImportError:
+                    colorfmt = 'luminance_alpha'
+                texture = Texture.create(size=self.size, colorfmt=colorfmt)
             else:
                 texture = Texture.create_from_data(data)
->>>>>>> 9ca6e317
             texture.flip_vertical()
         elif self.width > texture.width or self.height > texture.height:
             if data is None:
