--- conflicted
+++ resolved
@@ -21,15 +21,14 @@
     Logger.warning('WinPygame: Pygame is not installed !')
     raise
 
-<<<<<<< HEAD
 try:
     import android
 except ImportError:
     android = None
-=======
+
 # late binding
 glReadPixels = GL_RGB = GL_UNSIGNED_BYTE = None
->>>>>>> 9ca6e317
+
 
 class WindowPygame(WindowBase):
 
