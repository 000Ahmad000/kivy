env:
  global:
    - KIVY_USE_SETUPTOOLS=1
    - KIVY_SPLIT_EXAMPLES=1
    - SERVER_IP=159.203.106.198
    - DOC_VERSIONS="stable master stable-1.10.1"

osx_image: xcode10

matrix:
  fast_finish: true
  include:
    - language: python
      python: 3.5
      env: RUN=pep8 USE_PANGOFT2=0
      os: linux
      dist: bionic
      name: "PEP8 verification"
      stage: pep8
    - language: python
      python: 3.5
      env: RUN=unit COVERALLS=true USE_PANGOFT2=0
      os: linux
      dist: bionic
      name: "Linux - Python 3 tests"
      stage: test
    - language: generic
      env: RUN=unit PY=3 USE_PANGOFT2=0
      os: osx
      name: "OSX - Python 3 tests"
    - language: python
      python: 3.5
      env: RUN=docs USE_PANGOFT2=0
      os: linux
      dist: bionic
      name: "Docs generation"
    - language: python
      sudo: required
      env: RUN=wheels DOCKER_IMAGE=quay.io/pypa/manylinux2010_x86_64
      name: "Linux - wheel generation"
      services:
        - docker
    - language: generic
      os: osx
      env: PYVERS="3.5.4 3.6.8 3.7.3" PY=3 RUN=wheels USE_PANGOFT2=0
      name: "OSX - wheel generation"
    - language: generic
      env: PY=3 RUN=app USE_PANGOFT2=0
      os: osx
      name: "OSX - Python 3 Kivy.app generation"

before_install:
  # https://github.com/travis-ci/travis-ci/issues/6307
  - if [ "${TRAVIS_OS_NAME}" == "osx" ]; then
      travis_wait brew update
      brew install gpg2;
      brew uninstall gpg;
      gpg2 --keyserver hkp://keys.gnupg.net --recv-keys 409B6B1796C275462A1703113804BB82D39DC0E3;
      rvm get stable;
    fi

install:
  - if [ "${TRAVIS_OS_NAME}" == "linux" ] && [ "${RUN}" != "wheels" ]; then
      if [ "${RUN}" != "pep8" ]; then
        yes | sudo add-apt-repository ppa:gstreamer-developers/ppa;
        sudo apt-get update;
        sudo apt-get -y install libsdl2-dev libsdl2-ttf-dev libsdl2-image-dev libsdl2-mixer-dev;
        sudo apt-get -y install libgstreamer1.0-dev gstreamer1.0-alsa gstreamer1.0-plugins-base;
        sudo apt-get -y install python3 python3-dev libsmpeg-dev libswscale-dev libavformat-dev libavcodec-dev libjpeg-dev libtiff4-dev libX11-dev libmtdev-dev;
        sudo apt-get -y install python3-setuptools build-essential libgl1-mesa-dev libgles2-mesa-dev;
        sudo apt-get -y install xvfb pulseaudio xsel;
        export CYTHON_INSTALL=$(KIVY_NO_CONSOLELOG=1 python3 -c "from kivy.tools.packaging.cython_cfg import get_cython_versions; print(get_cython_versions()[0])"  --config "kivy:log_level:error");
        python3 -m pip install -I "$CYTHON_INSTALL";
        python3 -m pip install --upgrade pillow pytest coveralls docutils PyInstaller;
      fi;
      if [ "${RUN}" == "docs" ]; then
        python3 -m pip install --upgrade sphinx==1.7.9 sphinxcontrib-blockdiag sphinxcontrib-seqdiag sphinxcontrib-actdiag sphinxcontrib-nwdiag;
      fi;
    fi;
  - if [ "${TRAVIS_OS_NAME}" == "osx" ]; then
      curl -O -L https://github.com/aria2/aria2/releases/download/release-1.29.0/aria2-1.29.0-osx-darwin.dmg;
      hdiutil attach aria2-1.29.0-osx-darwin.dmg;
      sudo installer -package "/Volumes/aria2 1.29.0 Intel/aria2.pkg" -target /;

      curl -O -L https://www.libsdl.org/release/SDL2-2.0.9.dmg;
      curl -O -L https://www.libsdl.org/projects/SDL_image/release/SDL2_image-2.0.4.dmg;
      curl -O -L https://www.libsdl.org/projects/SDL_mixer/release/SDL2_mixer-2.0.4.dmg;
      curl -O -L https://www.libsdl.org/projects/SDL_ttf/release/SDL2_ttf-2.0.15.dmg;
      /usr/local/aria2/bin/aria2c -x 10 https://gstreamer.freedesktop.org/data/pkg/osx/1.10.2/gstreamer-1.0-1.10.2-x86_64.pkg;
      /usr/local/aria2/bin/aria2c -x 10 https://gstreamer.freedesktop.org/data/pkg/osx/1.10.2/gstreamer-1.0-devel-1.10.2-x86_64.pkg;

      hdiutil attach SDL2-2.0.9.dmg;
      sudo cp -a /Volumes/SDL2/SDL2.framework /Library/Frameworks/;
      hdiutil attach SDL2_image-2.0.4.dmg;
      sudo cp -a /Volumes/SDL2_image/SDL2_image.framework /Library/Frameworks/;
      hdiutil attach SDL2_ttf-2.0.15.dmg;
      sudo cp -a /Volumes/SDL2_ttf/SDL2_ttf.framework /Library/Frameworks/;
      hdiutil attach SDL2_mixer-2.0.4.dmg;
      sudo cp -a /Volumes/SDL2_mixer/SDL2_mixer.framework /Library/Frameworks/;
      sudo installer -package gstreamer-1.0-1.10.2-x86_64.pkg -target /;
      sudo installer -package gstreamer-1.0-devel-1.10.2-x86_64.pkg -target /;
      curl https://bootstrap.pypa.io/get-pip.py -o get-pip.py;

      if [ "${RUN}" == "app" ]  && ([ "${TRAVIS_EVENT_TYPE}" == "cron" ] || [ "${TRAVIS_TAG}" != "" ]  || [[ "$TRAVIS_COMMIT_MESSAGE" =~ "[build app osx]" ]]); then
          curl -O -L http://www.sveinbjorn.org/files/software/platypus/platypus4.8.zip;
          unzip platypus4.8.zip;
          mkdir -p /usr/local/bin;
          mkdir -p /usr/local/share/platypus;
          cp Platypus-4.8/Platypus.app/Contents/Resources/platypus_clt /usr/local/bin/platypus;
          cp Platypus-4.8/Platypus.app/Contents/Resources/ScriptExec /usr/local/share/platypus/ScriptExec;
          cp -a Platypus-4.8/Platypus.app/Contents/Resources/MainMenu.nib /usr/local/share/platypus/MainMenu.nib;
          chmod -R 755 /usr/local/share/platypus;
      fi;
<<<<<<< HEAD

      export PATH=$PATH:$HOME/Library/Python/3.5/bin;
      curl -O -L https://www.python.org/ftp/python/3.5.2/python-3.5.2-macosx10.6.pkg;
      sudo installer -package python-3.5.2-macosx10.6.pkg -target /;
      python3 get-pip.py --user;
      export CYTHON_INSTALL=$(KIVY_NO_CONSOLELOG=1 python3 -c "from kivy.tools.packaging.cython_cfg import get_cython_versions; print(get_cython_versions()[0])"  --config "kivy:log_level:error");
      python3 -m pip install -I --user "$CYTHON_INSTALL";
      python3 -m pip install --upgrade --user pillow pytest mock docutils PyInstaller;
=======
      if [ "${RUN}" == "unit" ]; then
         export PATH=$PATH:$HOME/Library/Python/3.5/bin;
         curl -O -L https://www.python.org/ftp/python/3.5.4/python-3.5.4-macosx10.6.pkg;
         sudo installer -package python-3.5.4-macosx10.6.pkg -target /;
         python3 get-pip.py --user;
         python3 -m pip install --upgrade --user cython pillow pytest mock docutils PyInstaller;
      fi;
>>>>>>> dc5df35e
    fi;

before_script:
  - if [ "${TRAVIS_OS_NAME}" == "linux" ] && [ "${RUN}" != "pep8" ] && [ "${RUN}" != "wheels" ]; then
      export DISPLAY=:99.0;
      /sbin/start-stop-daemon --start --quiet --pidfile /tmp/custom_xvfb_99.pid --make-pidfile --background --exec /usr/bin/Xvfb -- :99 -screen 0 1280x720x24 -ac +extension GLX;
      export PYTHONPATH=$PYTHONPATH:$(pwd);
    fi;
  - if [ "${TRAVIS_OS_NAME}" == "osx" ]; then
      export CC=clang;
      export CXX=clang;
      export FFLAGS=-ff2c;
      export KIVY_GL_BACKEND=mock;
    fi;

script:
  - if [ "${TRAVIS_OS_NAME}" == "linux" ]; then
      set -ex;
      if [ "${RUN}" == "unit" ]; then
        make;
        make test;
      fi;
      if [ "${COVERALLS}" == "true" ] && [ "${TRAVIS_BRANCH}" == "master" ]; then
        travis_retry coveralls;
      fi;
      if [ "${RUN}" == "pep8" ]; then
        make style;
      fi;
      if [ "${RUN}" == "docs" ]; then
        make html;
      fi;
      if [ "${RUN}" == "wheels" ] && [ "${TRAVIS_PULL_REQUEST}" == "false" ]  && ([ "${TRAVIS_EVENT_TYPE}" == "cron" ] || [ "${TRAVIS_TAG}" != "" ] || [[ "$TRAVIS_COMMIT_MESSAGE" =~ "[build wheel]" ]] || [[ "$TRAVIS_COMMIT_MESSAGE" =~ "[build wheel linux]" ]]); then
        mkdir wheelhouse;
        wheel_date=$(python3 -c "from datetime import datetime; print(datetime.utcnow().strftime('%Y%m%d'))");
        git_tag=$(git rev-parse --short HEAD);
        tag_name=$(KIVY_NO_CONSOLELOG=1 python3 -c "import kivy; _, tag, n = kivy.parse_kivy_version(kivy.__version__); print(tag + n) if n is not None else print(tag or 'something')"  --config "kivy:log_level:error");
        wheel_name="$tag_name.$wheel_date.$git_tag-";

        chmod +x .ci/build-wheels-linux.sh;
        docker run --rm -v `pwd`:/io $DOCKER_IMAGE "/io/.ci/build-wheels-linux.sh";
        ls wheelhouse/;
        for name in wheelhouse/*manylinux*.whl; do
          new_name="${name/$tag_name-/$wheel_name}";
          if [ ! -f "$new_name" ]; then
            cp -n $name $new_name;
          fi;
        done;
        ls wheelhouse/;

        openssl aes-256-cbc -K $encrypted_675f1a0c317c_key -iv $encrypted_675f1a0c317c_iv -in ./kivy/tools/travis/id_rsa.enc -out ~/.ssh/id_rsa -d;
        chmod 600 ~/.ssh/id_rsa;
        echo -e "Host $SERVER_IP\n\tStrictHostKeyChecking no\n" >> ~/.ssh/config;
        rsync -avh -e "ssh -p 2458" --include="*/" --include="*manylinux*.whl" --exclude="*" "wheelhouse/" "root@$SERVER_IP:/web/downloads/ci/linux/kivy/";
      fi;
    fi;
  - if [ "${TRAVIS_OS_NAME}" == "osx" ]; then
      set -ex;
      if [ "${RUN}" == "unit" ]; then
        python3 setup.py build_ext --inplace;
        env KIVY_NO_ARGS=1 pytest -v kivy/tests;
      elif [ "${RUN}" == "app" ] && [ "${TRAVIS_PULL_REQUEST}" == "false" ]  && ([ "${TRAVIS_EVENT_TYPE}" == "cron" ] || [ "${TRAVIS_TAG}" != "" ]  || [[ "$TRAVIS_COMMIT_MESSAGE" =~ "[build app osx]" ]]); then
          openssl aes-256-cbc -K $encrypted_675f1a0c317c_key -iv $encrypted_675f1a0c317c_iv -in ./kivy/tools/travis/id_rsa.enc -out ~/.ssh/id_rsa -d;
          chmod 600 ~/.ssh/id_rsa;
          echo -e "Host $SERVER_IP\n\tStrictHostKeyChecking no\n" >> ~/.ssh/config;

          git clone https://github.com/kivy/kivy-sdk-packager;
          pushd kivy-sdk-packager/osx;
          app_date=$(python3 -c "from datetime import datetime; print(datetime.utcnow().strftime('%Y%m%d'))");
          git_tag=$(git rev-parse --short HEAD);

          yes | ./create-osx-bundle.sh python3 master > output.txt;
          app_ver=$(KIVY_NO_CONSOLELOG=1 Kivy.app/Contents/Resources/script -c 'import kivy; print(kivy.__version__)');
          mv Kivy.app Kivy3.app;
          ./create-osx-dmg.sh Kivy3.app;
          mkdir app;
          cp Kivy3.dmg app/"Kivy-$app_ver"-python3.6.5.dmg;
          mv Kivy3.dmg app/"Kivy-$app_ver-$git_tag-$app_date"-python3.6.5.dmg;
          yes | rsync -avh -e "ssh -p 2458" --include="*/" --include="*.dmg" --exclude="*" "./app/" "root@$SERVER_IP:/web/downloads/ci/osx/app/";
          popd;
      elif [ "${RUN}" == "wheels" ] && [ "${TRAVIS_PULL_REQUEST}" == "false" ]  && ([ "${TRAVIS_EVENT_TYPE}" == "cron" ] || [ "${TRAVIS_TAG}" != "" ] || [[ "$TRAVIS_COMMIT_MESSAGE" =~ "[build wheel]" ]] || [[ "$TRAVIS_COMMIT_MESSAGE" =~ "[build wheel osx]" ]]); then
        mkdir ../wheelhouse;

        for pyver in $PYVERS; do
          git reset --hard;
          git clean -d -x -f;
          pyver_short=${pyver:0:3};

          curl -O -L https://www.python.org/ftp/python/$pyver/python-$pyver-macosx10.6.pkg;
          sudo installer -package python-$pyver-macosx10.6.pkg -target /;
          curl https://bootstrap.pypa.io/get-pip.py -o get-pip.py;
          python$pyver_short get-pip.py --user;
          python$pyver_short -m pip install git+http://github.com/tito/osxrelocator --user;

          python$pyver_short -m pip install --upgrade --user pip setuptools wheel;
          python$pyver_short -m pip install -I --user "$CYTHON_INSTALL";
          python$pyver_short -m pip install --upgrade --user pytest wheel pillow mock docutils;
          python$pyver_short -m pip install --upgrade delocate;

          USE_SDL2=1 USE_GSTREAMER=1 python$pyver_short setup.py build_ext --inplace>output.txt;
          USE_SDL2=1 USE_GSTREAMER=1 python$pyver_short setup.py bdist_wheel>output.txt;

          /Library/Frameworks/Python.framework/Versions/$pyver_short/bin/delocate-wheel dist/*.whl;
          zip_dir="$(basename dist/*.whl .whl)";
          unzip dist/*.whl -d dist/$zip_dir;
          echo "sleeping to let the full log display";
          sleep 10;
          rm dist/$zip_dir/kivy/.dylibs/libg*;
          rm dist/$zip_dir/kivy/.dylibs/GStreamer;
          cp /Library/Frameworks/SDL2_mixer.framework/Versions/A/Frameworks/FLAC.framework/Versions/A/FLAC dist/$zip_dir/kivy/.dylibs/;
          cp /Library/Frameworks/SDL2_ttf.framework/Versions/A/Frameworks/FreeType.framework/Versions/A/FreeType dist/$zip_dir/kivy/.dylibs/;
          cp /Library/Frameworks/SDL2_mixer.framework/Versions/A/Frameworks/Ogg.framework/Versions/A/Ogg dist/$zip_dir/kivy/.dylibs/;
          cp /Library/Frameworks/SDL2_mixer.framework/Versions/A/Frameworks/Vorbis.framework/Versions/A/Vorbis dist/$zip_dir/kivy/.dylibs/;
          cp /Library/Frameworks/SDL2_mixer.framework/Versions/A/Frameworks/modplug.framework/Versions/A/modplug dist/$zip_dir/kivy/.dylibs/;
          cp /Library/Frameworks/SDL2_mixer.framework/Versions/A/Frameworks/mpg123.framework/Versions/A/mpg123 dist/$zip_dir/kivy/.dylibs/;
          python$pyver_short -m osxrelocator.__init__ dist/$zip_dir/kivy/.dylibs @rpath/SDL2.framework/Versions/A/SDL2 @loader_path/SDL2>output.txt;
          python$pyver_short -m osxrelocator.__init__ dist/$zip_dir/kivy/.dylibs @rpath/FLAC.framework/Versions/A/FLAC @loader_path/FLAC>output.txt;
          python$pyver_short -m osxrelocator.__init__ dist/$zip_dir/kivy/.dylibs @rpath/modplug.framework/Versions/A/modplug @loader_path/modplug>output.txt;
          python$pyver_short -m osxrelocator.__init__ dist/$zip_dir/kivy/.dylibs @rpath/mpg123.framework/Versions/A/mpg123 @loader_path/mpg123>output.txt;
          python$pyver_short -m osxrelocator.__init__ dist/$zip_dir/kivy/.dylibs @rpath/FreeType.framework/Versions/A/FreeType @loader_path/FreeType;
          python$pyver_short -m osxrelocator.__init__ dist/$zip_dir/kivy/.dylibs @rpath/webp.framework/Versions/A/webp @loader_path/webp>output.txt;
          python$pyver_short -m osxrelocator.__init__ dist/$zip_dir/kivy/.dylibs @rpath/Vorbis.framework/Versions/A/Vorbis @loader_path/Vorbis>output.txt;
          python$pyver_short -m osxrelocator.__init__ dist/$zip_dir/kivy/.dylibs @rpath/../../../../SDL2.framework/Versions/A/SDL2 @loader_path/SDL2>output.txt;
          python$pyver_short -m osxrelocator.__init__ dist/$zip_dir/kivy/.dylibs @rpath/Ogg.framework/Versions/A/Ogg @loader_path/Ogg>output.txt;
          rm dist/$zip_dir.whl;
          pushd dist;
          python$pyver_short -c "from delocate import delocating; delocating.dir2zip('$zip_dir', '$zip_dir.whl')";
          rm -rf $zip_dir;
          popd;
          /Library/Frameworks/Python.framework/Versions/$pyver_short/bin/delocate-addplat --rm-orig -x 10_9 -x 10_10 dist/*.whl;
          cp dist/*.whl ../wheelhouse/;
        done;

        wheel_date=$(python3 -c "from datetime import datetime; print(datetime.utcnow().strftime('%Y%m%d'))");
        git_tag=$(git rev-parse --short HEAD);
        tag_name=$(KIVY_NO_CONSOLELOG=1 python3 -c "import kivy; _, tag, n = kivy.parse_kivy_version(kivy.__version__); print(tag + n) if n is not None else print(tag or 'something')"  --config "kivy:log_level:error");
        wheel_name="$tag_name.$wheel_date.$git_tag-";
        ls ../wheelhouse/;

        for name in ../wheelhouse/*.whl; do
          new_name="${name/$tag_name-/$wheel_name}";
          if [ ! -f "$new_name" ]; then
            cp -n "$name" "$new_name";
          fi;
        done;
        ls ../wheelhouse/;

        openssl aes-256-cbc -K $encrypted_675f1a0c317c_key -iv $encrypted_675f1a0c317c_iv -in ./kivy/tools/travis/id_rsa.enc -out ~/.ssh/id_rsa -d;
        chmod 600 ~/.ssh/id_rsa;
        echo -e "Host $SERVER_IP\n\tStrictHostKeyChecking no\n" >> ~/.ssh/config;
        rsync -avh -e "ssh -p 2458" --include="*/" --include="*.whl" --exclude="*" "../wheelhouse/" "root@$SERVER_IP:/web/downloads/ci/osx/kivy/";
      fi;
    fi;


after_success:
  - if [ "${TRAVIS_OS_NAME}" == "linux" ] && [ "${RUN}" == "docs" ] && [ "${TRAVIS_PULL_REQUEST}" == "false" ]; then
      for version in $DOC_VERSIONS; do
        if [ $version == ${TRAVIS_BRANCH} ]; then
          openssl aes-256-cbc -K $encrypted_675f1a0c317c_key -iv $encrypted_675f1a0c317c_iv -in ./kivy/tools/travis/id_rsa.enc -out ~/.ssh/id_rsa -d;
          chmod 600 ~/.ssh/id_rsa;
          echo -e "Host $SERVER_IP\n\tStrictHostKeyChecking no\n" >> ~/.ssh/config;
          echo "[$(echo $DOC_VERSIONS|tr ' ' ', '|sed -s 's/\([^,]\+\)/"\1"/g')]" > versions.json;
          rsync --force -e "ssh -p 2457" versions.json root@$SERVER_IP:/web/doc/;
          rsync --delete --force -r -e "ssh -p 2457" ./doc/build/html/ root@$SERVER_IP:/web/doc/$version;
        fi;
      done;
    fi;

after_failure:
  - sleep 10;
  - echo == End of test log ==<|MERGE_RESOLUTION|>--- conflicted
+++ resolved
@@ -111,24 +111,13 @@
           cp -a Platypus-4.8/Platypus.app/Contents/Resources/MainMenu.nib /usr/local/share/platypus/MainMenu.nib;
           chmod -R 755 /usr/local/share/platypus;
       fi;
-<<<<<<< HEAD
-
       export PATH=$PATH:$HOME/Library/Python/3.5/bin;
-      curl -O -L https://www.python.org/ftp/python/3.5.2/python-3.5.2-macosx10.6.pkg;
-      sudo installer -package python-3.5.2-macosx10.6.pkg -target /;
+      curl -O -L https://www.python.org/ftp/python/3.5.4/python-3.5.4-macosx10.6.pkg;
+      sudo installer -package python-3.5.4-macosx10.6.pkg -target /;
       python3 get-pip.py --user;
       export CYTHON_INSTALL=$(KIVY_NO_CONSOLELOG=1 python3 -c "from kivy.tools.packaging.cython_cfg import get_cython_versions; print(get_cython_versions()[0])"  --config "kivy:log_level:error");
       python3 -m pip install -I --user "$CYTHON_INSTALL";
       python3 -m pip install --upgrade --user pillow pytest mock docutils PyInstaller;
-=======
-      if [ "${RUN}" == "unit" ]; then
-         export PATH=$PATH:$HOME/Library/Python/3.5/bin;
-         curl -O -L https://www.python.org/ftp/python/3.5.4/python-3.5.4-macosx10.6.pkg;
-         sudo installer -package python-3.5.4-macosx10.6.pkg -target /;
-         python3 get-pip.py --user;
-         python3 -m pip install --upgrade --user cython pillow pytest mock docutils PyInstaller;
-      fi;
->>>>>>> dc5df35e
     fi;
 
 before_script:
